name: Quant-Dash CI

on:
  push:
    branches: [ "master" ]
  pull_request:
    branches: [ "master" ]

jobs:
  backend:
    runs-on: ubuntu-latest
    strategy:
      matrix:
        python-version: ["3.11", "3.12"]

    defaults:
      run:
        working-directory: ./backend

    steps:
      - name: Checkout repository
        uses: actions/checkout@v4

      - name: Set up Python ${{ matrix.python-version }}
        uses: actions/setup-python@v5
        with:
          python-version: ${{ matrix.python-version }}
          cache: pip
          # cache keys based on files at the repo root (where requirements-dev.txt lives)
          cache-dependency-path: |
            requirements*.txt

<<<<<<< HEAD
      - name: Install dependencies
        run: |
          python -m pip install --upgrade pip
          pip install -r ../requirements-dev.txt   # <-- root file

      - name: Lint with flake8
        run: |
          flake8 . --count --select=E9,F63,F7,F82 --show-source --statistics
          flake8 . --count --exit-zero --max-complexity=10 --max-line-length=127 --statistics
=======
    - name: Install dependencies
      run: |
        python -m pip install --upgrade pip
        pip install -r requirements-dev.txt

    - name: Lint with flake8
      run: |
        flake8 . --count --select=E9,F63,F7,F82 --show-source --statistics
        # Exit-zero treats all errors as warnings. The GitHub editor is 127 chars wide
        flake8 . --count --exit-zero --max-complexity=10 --max-line-length=127 --statistics
>>>>>>> 61aade67

      - name: Test with pytest
        run: pytest -q

  frontend:
    runs-on: ubuntu-latest
    strategy:
      matrix:
        node-version: [18.x, 20.x]

    defaults:
      run:
        working-directory: ./frontend

    steps:
      - name: Checkout repository
        uses: actions/checkout@v4

      - name: Set up Node.js ${{ matrix.node-version }}
        uses: actions/setup-node@v4
        with:
          node-version: ${{ matrix.node-version }}
          cache: npm
          cache-dependency-path: frontend/package-lock.json

      - name: Install dependencies
        run: npm ci   # deterministic installs from lockfile

      - name: Run tests
        run: npm test --silent<|MERGE_RESOLUTION|>--- conflicted
+++ resolved
@@ -30,28 +30,15 @@
           cache-dependency-path: |
             requirements*.txt
 
-<<<<<<< HEAD
       - name: Install dependencies
         run: |
           python -m pip install --upgrade pip
-          pip install -r ../requirements-dev.txt   # <-- root file
+          pip install -r ../requirements-dev.txt   # root file
 
       - name: Lint with flake8
         run: |
           flake8 . --count --select=E9,F63,F7,F82 --show-source --statistics
           flake8 . --count --exit-zero --max-complexity=10 --max-line-length=127 --statistics
-=======
-    - name: Install dependencies
-      run: |
-        python -m pip install --upgrade pip
-        pip install -r requirements-dev.txt
-
-    - name: Lint with flake8
-      run: |
-        flake8 . --count --select=E9,F63,F7,F82 --show-source --statistics
-        # Exit-zero treats all errors as warnings. The GitHub editor is 127 chars wide
-        flake8 . --count --exit-zero --max-complexity=10 --max-line-length=127 --statistics
->>>>>>> 61aade67
 
       - name: Test with pytest
         run: pytest -q
